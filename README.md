--- conflicted
+++ resolved
@@ -149,25 +149,11 @@
 * `rlstsq`:
     Reversed linear least squares problems (matrix right-division) with
     broadcasting.
-<<<<<<< HEAD
-* `norm`
-    Vector 2-norm. Broadcasts and passes through subclasses.
-* `flattish`:
-    Flatten a subset of axes.
-* `expand_dims`:
-    Add new singleton axes.
-* `transpose`:  
-    Transpose last two indices.  
-* `dagger`:  
-    Complex conjugate and transpose last two indices.  
-* `col`:  
-=======
 * `transpose`:
     Transpose last two indices.
 * `dagger`:
     Complex conjugate and transpose last two indices.
 * `col`:
->>>>>>> d2aba120
     Treat multi-dim array as a stack of column vectors.
 * `row`:
     Treat multi-dim array as a stack of row vectors.
@@ -322,7 +308,7 @@
 
 ## Building the C modules
 
-You will need to have the appropriate C compilers. 
+You will need to have the appropriate C compilers.
 On Linux, you should already have them.
 On Windows, [see here](https://wiki.python.org/moin/WindowsCompilers).
 
@@ -340,11 +326,11 @@
 ```
 > conda install openblas -c conda-forge
 ```
-([see here](https://docs.continuum.io/mkl-optimizations/#uninstalling-mkl) 
+([see here](https://docs.continuum.io/mkl-optimizations/#uninstalling-mkl)
 under Uninstalling MKL).
 
-If your BLAS/Lapack distribution is somewhere `numpy` isn't expecting, you can 
-provide directions in a 
+If your BLAS/Lapack distribution is somewhere `numpy` isn't expecting, you can
+provide directions in a
 [site.cfg file](https://github.com/numpy/numpy/blob/master/site.cfg.example).
 
 Once you have all of the above, you can build the C modules in-place:
@@ -362,13 +348,8 @@
 this builds it in-place and creates an `.egg-link` file to make it available
 system-wide.
 
-<<<<<<< HEAD
-Note: if you update to a new version of `numpy`, you might need to rebuild the C modules.
-
-=======
 Note: if you update to a new version of `numpy`, you might need to rebuild
 the C modules.
->>>>>>> d2aba120
 
 ## To dos
 
