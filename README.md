--- conflicted
+++ resolved
@@ -238,14 +238,6 @@
 * `gufuncs.qr_lstsq`:  
 * `gufuncs.rqr_lstsq`:  
     Use QR decomposition in `raw` form from previous use.
-<<<<<<< HEAD
-* `pinv`:  
-    Moore-Penrose pseudoinverse.
-* `pinv_qrm`:  
-* `pinv_qrn`:  
-    Also return QR decomposition in `raw` form for future use.
-* `qr_pinv`:  
-=======
 * `gufuncs.inv`:  
     Matrix inverse.
 * `gufuncs.inv_lu`:  
@@ -258,7 +250,6 @@
 * `gufuncs.pinv_qrn`:  
     Also return QR decomposition in `raw` form for future use.
 * `gufuncs.qr_pinv`:  
->>>>>>> a7ae9b09
     Use QR decomposition in `raw` form from previous use.
 * `gufuncs.rmatmul`
 * `gufuncs.rtrue_tivide`:  
