--- conflicted
+++ resolved
@@ -694,11 +694,7 @@
             self._inverted = self._to_invert / gf.norm(self._to_invert)**2
         elif self.ndim >= 2:
             # pinv broadcasts
-<<<<<<< HEAD
-            self._inverted = gf.pinv(self._to_invert).view(lnarray)
-=======
             self._inverted = gf.pinv(self._to_invert)
->>>>>>> 23651280
         else:
             raise ValueError('Nothing to invert? ' + str(self._to_invert))
 
