# -*- coding: utf-8 -*-
"""Test python wrappers of gufuncs.
It has been established, in test_gu*.py, that the gufuncs return the correct
values. We just check that the python wrappers call the correct ones.
"""
import numpy as np
import numpy_linalg as la
import numpy_linalg._linalg as lr
import numpy_linalg.gufuncs as gf
if __name__.find('tests.') < 0:
    import unittest_numpy as utn
    from test_gufunc import TestMatsVecs
else:
    from . import unittest_numpy as utn
    from .test_gufunc import TestMatsVecs

errstate = utn.errstate(invalid='raise')
# =============================================================================
__all__ = ['TestShape', 'TestValue']
# =============================================================================
# %% Test python funcs
# =============================================================================


class TestShape(TestMatsVecs):
    """Testing shapes returned by linalg functions"""

    def test_shape_functions(self):
        self.pick_var_type('d')
        # shape
        self.assertArrayShape(la.transpose(self.a_bs), (2, 3, 7))
        self.assertArrayShape(la.row(self.a_bs), (2, 7, 1, 3))
        self.assertArrayShape(la.col(self.a_bs), (2, 7, 3, 1))
        self.assertArrayShape(la.scalar(self.a_bs), (2, 7, 3, 1, 1))

    def test_linalg_functions(self):
        self.pick_var_type('d')
        # matmul
        self.assertArrayShape(la.matmul(self.a_bs, self.m_sb), (2, 7, 7))
        self.assertArrayShape(la.matmul(self.a_bs, self.v_s), (2, 7))
        self.assertArrayShape(la.matmul(self.v_b, self.a_bs), (2, 3))
        self.assertArrayShape(la.matmul(self.v_s, self.v_s), ())
        # rmatmul
        self.assertArrayShape(lr.rmatmul(self.a_bs, self.m_sb), (2, 3, 3))
        self.assertArrayShape(lr.rmatmul(self.m_sb, self.v_s), (7,))
        self.assertArrayShape(lr.rmatmul(self.v_b, self.a_sb), (4, 1, 3))
        self.assertArrayShape(lr.rmatmul(self.v_b, self.v_b), ())
        # solve
        self.assertArrayShape(la.solve(self.a_ss, self.m_sb), (5, 1, 3, 7))
        self.assertArrayShape(la.solve(self.a_ss, self.v_s), (5, 1, 3))
        # rsolve
        self.assertArrayShape(la.rsolve(self.a_bs, self.a_ss), (5, 2, 7, 3))
        self.assertArrayShape(la.rsolve(self.v_s, self.a_ss), (5, 1, 3))
        # lstsq
        self.assertArrayShape(la.lstsq(self.a_bs, self.m_bb), (2, 3, 7))
        self.assertArrayShape(la.lstsq(self.m_sb, self.a_ss), (5, 1, 7, 3))
        self.assertArrayShape(la.lstsq(self.m_sb, self.v_s), (7,))
        self.assertArrayShape(la.lstsq(self.v_s, self.a_ss), (5, 1, 3))
        # rlstsq
        self.assertArrayShape(la.rlstsq(self.a_ss, self.a_bs), (5, 2, 3, 7))
        self.assertArrayShape(la.rlstsq(self.a_bb, self.a_sb), (4, 3, 7, 3))
        self.assertArrayShape(la.rlstsq(self.v_b, self.m_sb), (3,))
        self.assertArrayShape(la.rlstsq(self.a_ss, self.v_s), (5, 1, 3))
        self.assertArrayShape(la.rlstsq(self.v_s, self.a_bs), (2, 7))

    def test_matdiv_functions(self):
        self.pick_var_type('d')
        # solve
        self.assertArrayShape(la.matldiv(self.a_ss, self.m_sb), (5, 1, 3, 7))
        self.assertArrayShape(la.matldiv(self.a_ss, self.v_s), (5, 1, 3))
        # rsolve
        self.assertArrayShape(la.matrdiv(self.a_bs, self.a_ss), (5, 2, 7, 3))
        self.assertArrayShape(la.matrdiv(self.v_s, self.a_ss), (5, 1, 3))
        # lstsq
        self.assertArrayShape(la.matldiv(self.a_bs, self.m_bb), (2, 3, 7))
        self.assertArrayShape(la.matldiv(self.m_sb, self.a_ss), (5, 1, 7, 3))
        self.assertArrayShape(la.matldiv(self.m_sb, self.v_s), (7,))
        self.assertArrayShape(la.matldiv(self.v_s, self.a_ss), (5, 1, 3))
        # rlstsq
        self.assertArrayShape(la.matrdiv(self.a_ss, self.a_bs), (5, 2, 3, 7))
        self.assertArrayShape(la.matrdiv(self.v_b, self.m_sb), (3,))
        self.assertArrayShape(la.matrdiv(self.a_ss, self.v_s), (5, 1, 3))
        self.assertArrayShape(la.matrdiv(self.v_s, self.a_bs), (2, 7))

    def test_qr(self):
        self.pick_var_type('d')
        self.assertArrayShapesAre(la.qr(self.a_bs, 'reduced'),
                                  ((2, 7, 3), (2, 3, 3)))
        self.assertArrayShapesAre(la.qr(self.m_sb, 'reduced'),
                                  ((3, 3, ), (3, 7)))
        self.assertArrayShapesAre(la.qr(self.a_bs, 'complete'),
                                  ((2, 7, 7), (2, 7, 3)))
        self.assertArrayShapesAre(la.qr(self.m_sb, 'complete'),
                                  ((3, 3), (3, 7)))
        self.assertArrayShape(la.qr(self.a_bs, 'r'), (2, 3, 3))
        self.assertArrayShape(la.qr(self.m_sb, 'r'), (3, 7))
        self.assertArrayShapesAre(la.qr(self.a_bs, 'raw'), ((2, 3, 7), (2, 3)))
        self.assertArrayShapesAre(la.qr(self.m_sb, 'raw'), ((7, 3), (3,)))

    def test_lq(self):
        self.pick_var_type('d')
        self.assertArrayShapesAre(la.lq(self.a_bs, 'reduced'),
                                  ((2, 7, 3), (2, 3, 3)))
        self.assertArrayShapesAre(la.lq(self.m_sb, 'reduced'),
                                  ((3, 3), (3, 7)))
        self.assertArrayShapesAre(la.lq(self.a_bs, 'complete'),
                                  ((2, 7, 3), (2, 3, 3)))
        self.assertArrayShapesAre(la.lq(self.m_sb, 'complete'),
                                  ((3, 7), (7, 7)))
        self.assertArrayShape(la.lq(self.a_bs, 'l'), (2, 7, 3))
        self.assertArrayShape(la.lq(self.m_sb, 'l'), (3, 3))
        self.assertArrayShapesAre(la.lq(self.a_bs, 'raw'), ((2, 3, 7), (2, 3)))
        self.assertArrayShapesAre(la.lq(self.m_sb, 'raw'), ((7, 3), (3,)))

    def test_lqr(self):
        self.pick_var_type('d')
        self.assertArrayShapesAre(la.lqr(self.a_bs, 'reduced'),
                                  ((2, 7, 3), (2, 3, 3)))
        self.assertArrayShapesAre(la.lqr(self.m_sb, 'reduced'),
                                  ((3, 3), (3, 7)))
        self.assertArrayShapesAre(la.lqr(self.a_bs, 'complete'),
                                  ((2, 7, 7), (2, 7, 3)))
        self.assertArrayShapesAre(la.lqr(self.m_sb, 'complete'),
                                  ((3, 7), (7, 7)))
        self.assertArrayShape(la.lqr(self.a_bs, 'l'), (2, 3, 3))
        self.assertArrayShape(la.lqr(self.m_sb, 'l'), (3, 3))
        self.assertArrayShape(la.lqr(self.a_bs, 'r'), (2, 3, 3))
        self.assertArrayShape(la.lqr(self.m_sb, 'r'), (3, 3))
        self.assertArrayShapesAre(la.lqr(self.a_bs, 'raw'),
                                  ((2, 3, 7), (2, 3)))
        self.assertArrayShapesAre(la.lqr(self.m_sb, 'raw'), ((7, 3), (3,)))

    def test_lu(self):
        self.pick_var_type('d')
        self.assertArrayShapesAre(la.lu(self.a_ss, 'separate'),
                                  ((5, 1, 3, 3), (5, 1, 3, 3), (5, 1, 3)))
        self.assertArrayShapesAre(la.lu(self.a_bs, 'separate'),
                                  ((2, 7, 3), (2, 3, 3), (2, 3)))
        self.assertArrayShapesAre(la.lu(self.m_sb, 'separate'),
                                  ((3, 3), (3, 7), (3,)))
        self.assertArrayShapesAre(la.lu(self.a_ss, 'raw'),
                                  ((5, 1, 3, 3), (5, 1, 3)))
        self.assertArrayShapesAre(la.lu(self.a_bs, 'raw'), ((2, 3, 7), (2, 3)))
        self.assertArrayShapesAre(la.lu(self.m_sb, 'raw'), ((7, 3), (3,)))


class TestValue(TestMatsVecs):
    """Testing values returned by linalg functions"""

    @utn.loop_test()
    def test_linalg_functions(self, sctype):
        self.pick_var_type(sctype)
        # matmul
        self.assertArrayAllClose(la.matmul(self.a_bs, self.m_sb),
                                 gf.matmul(self.a_bs, self.m_sb))
        # rmatmul
        self.assertArrayAllClose(lr.rmatmul(self.a_bs, self.m_sb),
                                 gf.rmatmul(self.a_bs, self.m_sb))
        # solve
        self.assertArrayAllClose(la.solve(self.a_ss, self.m_sb),
                                 gf.solve(self.a_ss, self.m_sb))
        wyout = np.empty((5, 1, 3, 7), sctype)
        wy = la.solve(self.a_ss, self.m_sb, out=wyout)
        self.assertArrayAllClose(wyout, wy)
        # rsolve
        self.assertArrayAllClose(la.rsolve(self.a_bs, self.a_ss),
                                 gf.rsolve(self.a_bs, self.a_ss))
        # lstsq
        self.assertArrayAllClose(la.lstsq(self.a_bs, self.m_bb),
                                 gf.lstsq(self.a_bs, self.m_bb))
        self.assertArrayAllClose(la.lstsq(self.m_sb, self.a_ss),
                                 gf.lstsq(self.m_sb, self.a_ss))
        xvout = np.empty((2, 3, 7), sctype)
        xv = la.lstsq(self.a_bs, self.m_bb, out=xvout)
        self.assertArrayAllClose(xvout, xv)
        # rlstsq
        self.assertArrayAllClose(la.rlstsq(self.a_ss, self.a_bs),
                                 gf.rlstsq(self.a_ss, self.a_bs))
        self.assertArrayAllClose(la.rlstsq(self.v_b, self.m_sb),
                                 gf.rlstsq(la.row(self.v_b), self.m_sb))

    @utn.loop_test()
    def test_matdiv_functions(self, sctype):
        self.pick_var_type(sctype)
        # solve
        self.assertArrayAllClose(la.matldiv(self.a_ss, self.m_sb),
                                 gf.solve(self.a_ss, self.m_sb))
        wyout = np.empty((5, 1, 3, 7), sctype)
        wy = la.matldiv(self.a_ss, self.m_sb, out=wyout)
        self.assertArrayAllClose(wyout, wy)
        # rsolve
        self.assertArrayAllClose(la.matrdiv(self.a_bs, self.a_ss),
                                 gf.rsolve(self.a_bs, self.a_ss))
        # lstsq
        self.assertArrayAllClose(la.matldiv(self.a_bs, self.m_bb),
                                 gf.lstsq(self.a_bs, self.m_bb))
        self.assertArrayAllClose(la.matldiv(self.m_sb, self.a_ss),
                                 gf.lstsq(self.m_sb, self.a_ss))
        # rlstsq
        self.assertArrayAllClose(la.matrdiv(self.a_ss, self.a_bs),
                                 gf.rlstsq(self.a_ss, self.a_bs))
        self.assertArrayAllClose(la.matrdiv(self.v_b, self.m_sb),
                                 gf.rlstsq(la.row(self.v_b), self.m_sb))

    @utn.loop_test()
    def test_qr(self, sctype):
        self.pick_var_type(sctype)
        q, r = la.qr(self.a_bs, 'reduced')
        self.assertArrayAllClose(q @ r, self.a_bs)
        q, r = la.qr(self.m_sb, 'reduced')
        self.assertArrayAllClose(q @ r, self.m_sb)
        q, r = la.qr(self.a_bs, 'complete')
        self.assertArrayAllClose(q @ r, self.a_bs)
        q, r = la.qr(self.m_sb, 'complete')
        self.assertArrayAllClose(q @ r, self.m_sb)
        r = la.qr(self.a_bs, 'r')
        h, tau = la.qr(self.a_bs, 'raw')
        self.assertArrayAllClose(r, np.triu(la.transpose(h))[:, :3])
        r = la.qr(self.m_sb, 'r')
        h, tau = la.qr(self.m_sb, 'raw')
        self.assertArrayAllClose(r, np.triu(la.transpose(h)))

    @utn.loop_test()
    def test_lq(self, sctype):
        self.pick_var_type(sctype)
        lo, q = la.lq(self.a_bs, 'reduced')
        self.assertArrayAllClose(lo @ q, self.a_bs)
        lo, q = la.lq(self.m_sb, 'reduced')
        self.assertArrayAllClose(lo @ q, self.m_sb)
        lo, q = la.lq(self.a_bs, 'complete')
        self.assertArrayAllClose(lo @ q, self.a_bs)
        lo, q = la.lq(self.m_sb, 'complete')
        self.assertArrayAllClose(lo @ q, self.m_sb)
        lo = la.lq(self.a_bs, 'l')
        h, tau = la.lq(self.a_bs, 'raw')
        self.assertArrayAllClose(lo, np.tril(la.transpose(h)))
        lo = la.lq(self.m_sb, 'l')
        h, tau = la.lq(self.m_sb, 'raw')
        self.assertArrayAllClose(lo, np.tril(la.transpose(h))[..., :3])

    @utn.loop_test()
    def test_lqr(self, sctype):
        self.pick_var_type(sctype)
        q, r = la.lqr(self.a_bs, 'reduced')
        self.assertArrayAllClose(q @ r, self.a_bs)
        lo, q = la.lqr(self.m_sb, 'reduced')
        self.assertArrayAllClose(lo @ q, self.m_sb)
        q, r = la.lqr(self.a_bs, 'complete')
        self.assertArrayAllClose(q @ r, self.a_bs)
        lo, q = la.lqr(self.m_sb, 'complete')
        self.assertArrayAllClose(lo @ q, self.m_sb)
        r = la.lqr(self.a_bs, 'r')
        h, tau = la.lqr(self.a_bs, 'raw')
        self.assertArrayAllClose(r, np.triu(la.transpose(h))[:, :3])
        lo = la.lqr(self.m_sb, 'r')
        h, tau = la.lqr(self.m_sb, 'raw')
        self.assertArrayAllClose(lo, np.tril(la.transpose(h))[..., :3])

    @utn.loop_test()
    def test_lu(self, sctype):
        self.pick_var_type(sctype)
        low, up, piv = la.lu(self.a_ss, 'separate')
        luf, piv = la.lu(self.a_ss, 'raw')
        luf = la.transpose(luf)
        self.assertArrayAllClose(low @ up, gf.pivot(self.a_ss, piv))
        self.assertArrayAllClose(np.tril(low, -1), np.tril(luf, -1))
        self.assertArrayAllClose(up, np.triu(luf))
        low, up, piv = la.lu(self.a_bs, 'separate')
        luf, piv = la.lu(self.a_bs, 'raw')
        luf = la.transpose(luf)
        self.assertArrayAllClose(np.tril(low, -1), np.tril(luf, -1))
        self.assertArrayAllClose(up, np.triu(luf)[:, :3])
        low, up, piv = la.lu(self.m_sb, 'separate')
        luf, piv = la.lu(self.m_sb, 'raw')
        luf = la.transpose(luf)
        self.assertArrayAllClose(np.tril(low, -1), np.tril(luf, -1)[:, :3])
        self.assertArrayAllClose(up, np.triu(luf))

<<<<<<< HEAD
    @errstate
=======
    @utn.errstate()
>>>>>>> 89842524
    @utn.loop_test()
    def test_low_rank(self, sctype):
        self.pick_var_type(sctype)
        q, r = la.qr(self.ones_ss)
        self.assertArrayAllClose(q @ r, self.ones_ss)
        low, up, piv = la.lu(self.ones_ss)
        self.assertArrayAllClose(low @ up, self.ones_ss)
        with self.assertRaisesRegex(*utn.invalid_err):
            la.solve(self.ones_ss, self.m_sb)


# =============================================================================
if __name__ == '__main__':
    utn.main(verbosity=2)
#    ut.main(testRunner=ut.TextTestRunner(resultclass=utn.TestResultNumpy))<|MERGE_RESOLUTION|>--- conflicted
+++ resolved
@@ -276,11 +276,7 @@
         self.assertArrayAllClose(np.tril(low, -1), np.tril(luf, -1)[:, :3])
         self.assertArrayAllClose(up, np.triu(luf))
 
-<<<<<<< HEAD
-    @errstate
-=======
     @utn.errstate()
->>>>>>> 89842524
     @utn.loop_test()
     def test_low_rank(self, sctype):
         self.pick_var_type(sctype)
