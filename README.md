--- conflicted
+++ resolved
@@ -31,15 +31,7 @@
 scalars in a way that fits with `numpy.linalg` broadcasting rules (`t,h` only
 transpose the last two indices, `r,c,s` add singleton axes so that linear
 algebra routines treat them as arrays of vectors/scalars rather than matrices,
-<<<<<<< HEAD
-and `ur,uc,us` undo the effects of `r,c,s`).<sup>[1]</sup>
-=======
-and `ur,uc,us` undo the effects of `r,c,s`).
->>>>>>> 4534dfe2
-
-The `lnarray` class also has properties for delayed matrix division:
-```python
->>> z = x.inv @ y
+```python
 >>> z = x @ y.inv
 >>> z = x.pinv @ y
 >>> z = x @ y.pinv
@@ -53,12 +45,6 @@
 >>> x = y.pinv()
 ```
 
-<<<<<<< HEAD
-[1]: <> "There used to be a custom `gufunc` for `matmul`, but 
-    `NumPy` v1.16 uses a `matmul` `gufunc` so we use that instead."
-
-=======
->>>>>>> 4534dfe2
 
 ## Rationale
 
@@ -84,11 +70,7 @@
 ```
 If I want it to broadcast I'd also have to replace `T` with `swapaxes(-2, -1)`.
 
-<<<<<<< HEAD
-Using this package, I can write it as
-=======
 Using this package, however, I can write it as
->>>>>>> 4534dfe2
 ```python
 Zi = ev @ xi - W
 A = xi @ Zi.inv @ Q @ (Zi.inv @ w)
@@ -104,11 +86,7 @@
 To do this, I reimplemented several `numpy` functions, some of them in `C`.
 In each case, this wheel reinvention was done for one of the following reasons:
 1. The `numpy` version doesn't broadcast (e.g. `lstsq`, `qr`).
-<<<<<<< HEAD
 1. The `numpy` version doesn't work well with subclasses (e.g. `norm`).
-=======
-1. The `numpy` version doesn't work well with subclasses (e.g. the old `matmul`).
->>>>>>> 4534dfe2
 1. The underlying `gufunc` is not part of the public API, so I didn't want to
 rely on it (e.g. `solve`).
 1. I needed a `gufunc` version of `lstsq` neither requires an `rcond` input
@@ -147,11 +125,7 @@
     it calls `solve` behind the scenes instead.
     Other operations, such as addition are not defined. This object contains a
     reference to the original array, so in place modifications of an `invarray`
-<<<<<<< HEAD
-    object will affect the original `lnarray` object and vice-versa.
-=======
     object will affect the original `lnarray` object, and *vice versa*.
->>>>>>> 4534dfe2
     I think it is best not to store these objects in variables, and call on
     `lnarray.inv` on the rhs instead.
 * `pinvarray`:
@@ -161,11 +135,7 @@
     it calls `lstsq` behind the scenes instead.
     Other operations, such as addition are not defined. This object contains a
     reference to the original array, so in place modifications of a `pinvarray`
-<<<<<<< HEAD
-    object will affect the original `lnarray` object and vice-versa.
-=======
     object will affect the original `lnarray` object, and *vice versa*.
->>>>>>> 4534dfe2
     I think it is best not to store these objects in variables, and call on
     `lnarray.pinv` on the rhs instead.
 
@@ -173,11 +143,7 @@
 
 The following implement operators/properties of the classes above.
 * `matmul`:
-<<<<<<< HEAD
-    Alias for `numpy.matmul`.<sup>[1]</sup>
-=======
     Alias for `numpy.matmul`.[^1](#footnotes)
->>>>>>> 4534dfe2
 * `solve`:
     Linear equation solving (matrix left-division) with broadcasting and Lapack
     acceleration.
