# -*- coding: utf-8 -*-
"""Customised unittest for numpy
"""
import unittest
import contextlib
import functools
import numpy as np
import sl_py_tools.numpy_tricks.linalg._lnarray as la

__all__ = [
        'TestCaseNumpy',
        'loop_test',
        'miss_str',
        'asa',
        'randn_asa',
        'zeros_asa',
        'ones_asa',
        'errstate',
        'broadcast_err',
        'core_dim_err',
        'invalid_err',
        ]
# =============================================================================
# %% Error specs for assertRaisesRegex
# =============================================================================
broadcast_err = (ValueError, 'operands could not be broadcast')
core_dim_err = (ValueError, 'mismatch in its core dimension')
invalid_err = (FloatingPointError, 'invalid value encountered')

# =============================================================================
# %% Trying to customise traceback display
# =============================================================================
__unittest = True


class TestResultNumpy(unittest.TextTestResult):
    def _is_relevant_tb_level(self, tb):
        f_vars = tb.tb_frame.f_globals.copy()
        f_vars.update(tb.tb_frame.f_locals)
        return '__unittest' in f_vars and f_vars['__unittest']

# =============================================================================
# %% TestCaseNumpy base class
# =============================================================================


class TestCaseNumpy(unittest.TestCase):
    """Test case with methods for comparing numpy arrays.

    Subclass this class to make your own unit test suite.
    It has several assertArray... methods that call numpy functions and
    process the results like a unittest.TestCase method.
    If you write a setUp method, be sure to call super().setUp().

    Methods
    -------
    assertArrayAllClose
        Calls numpy.allclose (so it broadcasts, unlike
        numpy.testing.assert_allclose).
    assertArrayNotAllClose
        Calls numpy.allclose and negates result.
    assertArrayEqual
        Calls numpy.all(numpy.equal(...)).
    assertArrayNotEqual
        Calls numpy.all(numpy.not_equal(...)).
    assertArrayLess
        Calls numpy.all(numpy.less(...)).
    assertArrayNotLess
        Calls numpy.all(numpy.greater_equal(...)).
    assertArrayGreater
        Calls numpy.all(numpy.greater(...)).
    assertArrayNotGreater
        Calls numpy.all(numpy.less_equal(...)).
    """

    def setUp(self):
        # Scalar types:
        self.varnames = []
        self.sctype = ['f', 'd', 'F', 'D']
        self.all_close_opts = {'atol': 1e-5, 'rtol': 1e-5, 'equal_nan': False}
        self.addTypeEqualityFunc(np.ndarray, self.assertArrayAllClose)
        self.addTypeEqualityFunc(la.lnarray, self.assertArrayAllClose)

    def pick_var_type(self, sctype):
        """Set working avriable types
        """
        for var in self.varnames:
            setattr(self, var, getattr(self, '_' + var)[sctype])

    def assertArrayAllClose(self, actual, desired, msg=None):
        """Calls numpy.allclose (so it broadcasts, unlike
        numpy.testing.assert_allclose) and processes the results like a
        unittest.TestCase method.
        """
        if not np.allclose(actual, desired, **self.all_close_opts):
            if msg is None:
                msg = miss_str(actual, desired, **self.all_close_opts)
            self.fail(msg)

    def assertArrayEqual(self, actual, desired, msg=None):
        """Calls numpy.all(numpy.equal(...)) and processes the results like a
        unittest.TestCase method.
        """
        if np.any(actual != desired):
            self.fail(msg)

    def assertArrayLess(self, actual, desired, msg=None):
        """Calls numpy.all(numpy.less(...)) and processes the results like a
        unittest.TestCase method.
        """
        if np.any(actual >= desired):
            self.fail(msg)

    def assertArrayGreater(self, actual, desired, msg=None):
        """Calls numpy.all(numpy.greater(...)) and processes the results like a
        unittest.TestCase method.
        """
        if np.any(actual <= desired):
            self.fail(msg)

    def assertArrayNotAllClose(self, actual, desired, msg=None):
        """Calls numpy.allclose (so it broadcasts, unlike
        numpy.testing.assert_allclose), negates and processes the results like
        a unittest.TestCase method.
        """
        if np.allclose(actual, desired, **self.all_close_opts):
            if msg is None:
                msg = miss_str(actual, desired, **self.all_close_opts)
            self.fail(msg)

    def assertArrayNotEqual(self, actual, desired, msg=None):
        """Calls numpy.all(numpy.not_equal(...)) and processes the results like
        a unittest.TestCase method.
        """
        if np.any(actual == desired):
            self.fail(msg)

    def assertArrayNotLess(self, actual, desired, msg=None):
        """Calls numpy.all(numpy.greater_equal(...)) and processes the results
        like a unittest.TestCase method.
        """
        if np.any(actual < desired):
            self.fail(msg)

    def assertArrayNotGreater(self, actual, desired, msg=None):
        """Calls numpy.all(numpy.less_equal(...)) and processes the results
        like a unittest.TestCase method.
        """
        if np.any(actual > desired):
            self.fail(msg)

<<<<<<< HEAD
    def assertArrayShapeIs(self, array, shape, msg=None):
=======
    def assertArrayShaped(self, array, shape, msg=None):
>>>>>>> 4f632594
        """Calls self.assertEqual(array.shape, shape).
        """
        # self.assertEqual(array.ndim, len(shape), msg)
        self.assertEqual(array.shape, shape, msg)

    def assertArrayShapesAre(self, arrays, shapes, msg=None):
        """Calls self.assertEqual(array.shape, shape).
        """
        for array, shape in zip(arrays, shapes):
            self.assertEqual(array.shape, shape, msg)


# =============================================================================
# %% Helpers for TestCaseNumpy methods
# =============================================================================


def loop_test(msg=None, attr_name='sctype', attr_inds=slice(None)):
    """Return decorator to loop a test over a sequence attribute of a TestCase.

    Decorated function must take ``attr_name`` as a keyword argument.

    Note: This is not a decorator - it is a function that returns a decorator.
    Even when there are no arguments, you must call it as ``@loop_test()``.

    Parameters
    ----------
    msg: str, optional
        message to pass to ``TestCase.subTest``.
    attr_name: str, default:'sctype'
        name of iterable, indexable attribute of ``TestCase`` to loop over.
    attr_inds: int, slice, default:slice(None)
        which elements of ``TestCase.attr_name`` to loop over.
    """
    def loop_dec(func):
        @functools.wraps(func)
        def loop_func(self, *args, **kwds):
            the_attr = getattr(self, attr_name)
#                __unittest = False
            for val in the_attr[attr_inds]:
                opts = {attr_name: val}
                with self.subTest(msg=msg, **opts):
                    func(self, *args, **opts, **kwds)
        return loop_func
    return loop_dec


def miss_str(x, y, atol=1e-8, rtol=1e-5, equal_nan=True):
    """Returns a string describing the maximum deviation of x and y

    Parameters
    ----------
    x,y: ndarray[float]
        actual/desired value, must broadcast.
    atol, rtol, equal_nan
        arguments of ``np.allclose``.

    Returns
    -------
    msg: str
        A string that looks lik the following with <> placeholders
        'Should be zero: <maximum devation>
        or: <relative-max dev> = <tolerance> * <max dev relative to tolerance>'
    """
    shape = np.broadcast(x, y).shape
    thresh = atol + rtol * np.abs(np.broadcast_to(y, shape))
    mismatch = np.abs(x - y)
    mis_frac = np.log(mismatch) - np.log(thresh)
    ind = np.unravel_index(np.argmax(mis_frac), mis_frac.shape)
    formatter = 'Should be zero: {:.2g}\nor: {:.2g} = {:.2g} * 1e{:.1f} at {}'
    if equal_nan:
        worst = np.nanmax(mismatch)
    else:
        worst = np.amax(mismatch)

    return formatter.format(worst, mismatch[ind], thresh[ind],
                            mis_frac[ind] / np.log(10), ind)


cmplx = {'b': 0, 'h': 0, 'i': 0, 'l': 0, 'p': 0, 'q': 0,
         'f': 0, 'd': 0, 'g': 0, 'F': 1j, 'D': 1j, 'G': 1j}


def asa(x, y, sctype):
    """Convert x + iy to sctype

    Parameters
    ----------
    x,y: ndarray[float]
        real & imaginary parts, must broadcast
    sctype
        a numpy scalar type code, e.g. 'f,d,g,F,D,G'
    """
    imag = cmplx.get(sctype, 0)
    return (x + imag * y).astype(sctype)


def randn_asa(shape, sctype):
    """standard normal array with scalar type

    Parameters
    ----------
    shape: tuple[int]
        shape of arrray
    sctype
        a numpy scalar type code, e.g. 'f,d,g,F,D,G'
    """
    return asa(np.random.standard_normal(shape),
               np.random.standard_normal(shape), sctype)


def zeros_asa(shape, sctype):
    """standard normal array with scalar type

    Parameters
    ----------
    shape: tuple[int]
        shape of arrray
    sctype
        a numpy scalar type code, e.g. 'f,d,g,F,D,G'
    """
    return asa(np.zeros(shape), np.zeros(shape), sctype)


def ones_asa(shape, sctype):
    """standard normal array with scalar type

    Parameters
    ----------
    shape: tuple[int]
        shape of arrray
    sctype
        a numpy scalar type code, e.g. 'f,d,g,F,D,G'
    """
    return asa(np.ones(shape), np.zeros(shape), sctype)


@contextlib.contextmanager
def errstate(*args, **kwds):
    """Context manager like np.errstate that can also be used as a decorator
    """
    call = kwds.pop('call', None)
    old_errstate = np.geterr()
    try:
        old_errstate = np.seterr(*args, **kwds)
        if call is not None:
            old_call = np.seterrcall(call)
        yield np.geterr()
    finally:
        np.seterr(**old_errstate)
        if call is not None:
            np.seterrcall(old_call)<|MERGE_RESOLUTION|>--- conflicted
+++ resolved
@@ -149,11 +149,7 @@
         if np.any(actual > desired):
             self.fail(msg)
 
-<<<<<<< HEAD
-    def assertArrayShapeIs(self, array, shape, msg=None):
-=======
     def assertArrayShaped(self, array, shape, msg=None):
->>>>>>> 4f632594
         """Calls self.assertEqual(array.shape, shape).
         """
         # self.assertEqual(array.ndim, len(shape), msg)
