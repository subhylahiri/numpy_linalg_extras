--- conflicted
+++ resolved
@@ -87,130 +87,6 @@
 return_shape_mat:
     Shape of result of broadcasted matrix multiplication
 """
-<<<<<<< HEAD
-import functools as _ft
-import itertools as _it
-import numpy as _np
-import numpy.lib.mixins as _mix
-from ._gufuncs_cloop import norm, rtrue_divide  # matmul, rmatmul
-from ._gufuncs_blas import matmul, rmatmul  # norm
-# from ._gufuncs_lapack import *
-from ._gufuncs_lu_solve import (lu_m, lu_n, lu_rawm, lu_rawn, solve, rsolve,
-                                solve_lu, rsolve_lu, lu_solve, rlu_solve,
-                                pivot, rpivot, inv, inv_lu, lu_inv)
-from ._gufuncs_qr_lstsq import (qr_m, qr_n, qr_rm, qr_rn, qr_rawm, qr_rawn,
-                                lq_m, lq_n, lq_lm, lq_ln, lq_rawm, lq_rawn,
-                                lstsq, rlstsq, lstsq_qrm, lstsq_qrn,
-                                rlstsq_qrm, rlstsq_qrn, qr_lstsq, rqr_lstsq,
-                                pinv, pinv_qrm, pinv_qrn, qr_pinv)
-# fool pyflakes
-assert norm
-assert pivot
-assert rpivot
-assert any((lu_m, lu_n, lu_rawm, lu_rawn, inv, inv_lu, lu_inv))
-assert any((qr_m, qr_n, qr_rm, qr_rn, qr_rawm, qr_rawn))
-assert any((lq_m, lq_n, lq_lm, lq_ln, lq_rawm, lq_rawn))
-assert any((pinv, pinv_qrm, pinv_qrn, qr_pinv))
-# =============================================================================
-# Error handling
-# =============================================================================
-with _np.errstate(invalid='call'):
-    _errobj = _np.geterrobj()[:2]
-
-
-def make_errobj(msg, kwdict=None):
-    """Create an error handler list
-
-    Parameters
-    ----------
-    msg: str
-        Message for ``LinAlgError``
-    kwdict: Optional[Dict[str, Any]]
-        Dictionary of keyword arguments to which we add ``extobj``.
-        If it already has an extobj, it is left unchanged.
-
-    Returns
-    -------
-    extobj
-        List of [buffer size, error mask, error handler].
-        Error mask corresponds to ``invalid='raise'``.
-        Error handler raises ``LinAlgError`` with message ``msg``.
-    """
-    extobj = list(_errobj)  # make a copy
-
-    def callback(err, flag):
-        """Raise LinAlgError"""
-        raise _np.linalg.LinAlgError(msg)
-
-    extobj.append(callback)
-    if kwdict is not None and not kwdict.get('extobj'):
-        kwdict['extobj'] = extobj
-    return extobj
-
-
-# =============================================================================
-# Mixin for linear algebra operators
-# =============================================================================
-
-
-class MatmulOperatorsMixin():
-    """Mixin for defining __matmul__ special methods via gufuncs
-    """
-    __matmul__, __rmatmul__, __imatmul__ = _mix._numeric_methods(matmul,
-                                                                 'matmul')
-
-
-class LNArrayOperatorsMixin(_mix.NDArrayOperatorsMixin, MatmulOperatorsMixin):
-    """Mixin for defining operator special methods via __array_ufunc__
-
-    See also
-    --------
-    `numpy.lib.mixins.NDArrayOperatorsMixin` : base class.
-    """
-    pass
-
-
-# =============================================================================
-# Categories of binary operators
-# =============================================================================
-
-# maps Tuple[bool] (left, right) -> gufunc
-# if left, 1st argument of gufunc is 'inverted'
-# if right, 2nd argument of gufunc is 'inverted'
-solve_family = ((matmul, rsolve), (solve, rmatmul))
-solve_lu_family = ((matmul, rsolve_lu), (solve_lu, rmatmul))
-lu_solve_family = ((matmul, rlu_solve), (lu_solve, rmatmul))
-lstsq_family = ((matmul, rlstsq), (lstsq, None))
-lstsq_qrm_family = ((matmul, rlstsq_qrm), (lstsq_qrm, None))
-lstsq_qrn_family = ((matmul, rlstsq_qrn), (lstsq_qrn, None))
-qr_lstsq_family = ((matmul, rqr_lstsq), (qr_lstsq, None))
-
-_solve_families = [
-        solve_family,
-        solve_lu_family,
-        lu_solve_family,
-]
-_lstsq_families = [
-        lstsq_family,
-        lstsq_qrm_family,
-        lstsq_qrn_family,
-        qr_lstsq_family,
-]
-_solve_funcs = set([z for x in _solve_families for y in x for z in y])
-_lstsq_funcs = set([z for x in _lstsq_families for y in x for z in y])
-
-_families = _solve_families + _lstsq_families
-# maps gufunc -> (left, right) Tuple[bool]
-# if left, 1st argument of gufunc is 'inverted'
-# if right, 2nd argument of gufunc is 'inverted'
-inverse_arguments = {}
-_bools = (False, True)
-for _family, _left_arg, _right_arg in _it.product(_families, _bools, _bools):
-    _func = _family[_left_arg][_right_arg]
-    if _func is not None and _func not in inverse_arguments.keys():
-        inverse_arguments[_func] = (_left_arg, _right_arg)
-# NOTE: rmatmul doesn't fit the pattern, needs special handling
-=======
 from . import (_gufuncs_cloop, _gufuncs_blas, _gufuncs_lu_solve,
                _gufuncs_qr_lstsq)
 # In _families we choose which versions of matmul, rmatmul, norm to use.
@@ -230,7 +106,6 @@
 from ..version import max_version as _version
 __version__ = _version("0.1.0", _gufuncs_blas, _gufuncs_cloop,
                        _gufuncs_lu_solve, _gufuncs_qr_lstsq, vec, fam)
->>>>>>> d2aba120
 
 # fool pyflakes
 assert any((norm, rtrue_divide, matmul, rmatmul))
